--- conflicted
+++ resolved
@@ -675,14 +675,10 @@
 
     @property
     def user_agent(self) -> str:
-<<<<<<< HEAD
         # Format: "Gradient/package/version"
         package = self._user_agent_package or "Python"
         version = self._user_agent_version if self._user_agent_package and self._user_agent_version else self._version
-        return f"Gradient/{package}/{version}"
-=======
-        return f"{self.__class__.__name__}/Python/{self._version}"
->>>>>>> 695cc572
+        return f"{self.__class__.__name__}/{package}/{version}"
 
     @property
     def base_url(self) -> URL:
